--- conflicted
+++ resolved
@@ -10,14 +10,14 @@
 
 trait gzip {
 
-  def gunzip(bufferSize: Int = 1024 * 32): Channel[Task, Bytes, Bytes] = {
+  def gunzip(bufferSize: Int = 1024 * 32): Channel[Task, Array[Byte], Array[Byte]] = {
     def skipUntil[F[_], A](f: Process[F, A])(p: A => Boolean): Process[F, Int] = for {
       y <- f
       a <- if (p(y)) emit(1) else skipUntil(f)(p)
     } yield a + 1
 
     def skipString = skipUntil(await1[Byte])(_ == 0)
-    def unchunk = await1[Bytes].flatMap(bs => emitAll(bs.toArray)).repeat
+    def unchunk = await1[Array[Byte]].flatMap(x => emitAll(x)).repeat
 
     def readShort: Process1[Byte, Int] = for {
       b1 <- await1[Byte]
@@ -38,37 +38,31 @@
       crc <- if ((flags & 2) == 2) readShort map (_ => 2) else emit(0)
     } yield 10 + extra + name + comment + crc
 
-    def skipHeader(skipped: Int,
-                   skipper: Process1[Byte, Int],
-                   c: Channel[Task, Bytes, Bytes]): Channel[Task, Bytes, Bytes] =
+    def skipHeader(skipper: Process1[Byte, Int],
+                   c: Channel[Task, Array[Byte], Array[Byte]]): Channel[Task, Array[Byte], Array[Byte]] =
       c match {
         case Emit(Seq(), t) => t
         case Emit(h, t) =>
-          Emit(((bs: Bytes) => {
-            val fed = feed(bs.toArray)(skipper)
+          Emit(((bs: Array[Byte]) => {
+            val fed = feed(bs)(skipper)
             fed match {
               case Emit(ns, _) =>
-                h.head(Bytes(bs.toArray.drop(ns.sum - skipped)))
-              case Await(_, _, _, _) => Task.now(Bytes(Array()))
+                h.head(bs.drop(ns.sum))
+              case Await(_, _, _, _) => Task.now(Array[Byte]())
               case Halt(e) => h.head(bs)
             }
-          }) +: h.tail, skipHeader(skipped, skipper, t))
+          }) +: h.tail, skipHeader(skipper, t))
         case Await(snd, rec, fo, cu) =>
-          Await(snd, (x:Any) => skipHeader(skipped, skipper, rec(x)), fo, cu)
+          Await(snd, (x:Any) => skipHeader(skipper, rec(x)), fo, cu)
         case x => x
       }
 
-    skipHeader(0, readHeader, inflate(bufferSize, true))
+    skipHeader(readHeader, inflate(bufferSize, true))
   }
 
   /**
-<<<<<<< HEAD
-   * Channel that deflates (compresses) its input Bytes, using
+   * Channel that deflates (compresses) its input `Array[Byte]`, using
    * a `java.util.zip.Deflater`. May emit empty arrays if the compressor
-=======
-   * Channel that deflates (compresses) its input `Array[Byte]`, using 
-   * a `java.util.zip.Deflater`. May emit empty arrays if the compressor 
->>>>>>> edf64890
    * is waiting for more data to produce a chunk. The returned `Channel`
    * flushes any buffered compressed data when it encounters a `None`.
    *
@@ -95,15 +89,10 @@
       }
     } (deflater => Task.delay(deflater.end())) {
       deflater => Task.now {
-<<<<<<< HEAD
-        in =>
-          deflater.setInput(in.bytes, 0, in.n)
-=======
         in => Task.delay {
           deflater.setInput(in, 0, in.length)
->>>>>>> edf64890
           if (deflater.needsInput())
-            emptyArray  
+            emptyArray
           else
             collectFromDeflater(deflater, emptyArray)
         }
@@ -112,22 +101,13 @@
   }
 
   /**
-<<<<<<< HEAD
-   * Channel that inflates (decompresses) the input Bytes. May emit empty
-   * Bytes if decompressor is not ready to produce data. Last emit will always
-=======
-   * Channel that inflates (decompresses) the input Bytes. May emit empty 
-   * Array[Byte] if decompressor is not ready to produce data. Last emit will always
->>>>>>> edf64890
+   * Channel that inflates (decompresses) the input bytes. May emit empty
+   * `Array[Byte]` if decompressor is not ready to produce data. Last emit will always
    * contain all data inflated.
    * @param bufferSize buffer to use when flushing data out of Inflater. Defaults to 32k
    * @return
    */
-<<<<<<< HEAD
-  def inflate(bufferSize: Int = 1024 * 32, gzip: Boolean = false): Channel[Task, Bytes, Bytes] = {
-=======
-  def inflate(bufferSize: Int = 1024 * 32): Channel[Task, Array[Byte], Array[Byte]] = {
->>>>>>> edf64890
+  def inflate(bufferSize: Int = 1024 * 32, gzip: Boolean = false): Channel[Task, Array[Byte], Array[Byte]] = {
 
     resource(Task.delay(new Inflater(gzip)))(i => Task.delay(i.end())) {
       inflater => {
@@ -155,9 +135,4 @@
       }
     }
   }
-<<<<<<< HEAD
-
-}
-=======
-} 
->>>>>>> edf64890
+}